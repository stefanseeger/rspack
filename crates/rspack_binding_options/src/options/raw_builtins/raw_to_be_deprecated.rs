--- conflicted
+++ resolved
@@ -1,12 +1,7 @@
 use std::{path::PathBuf, str::FromStr};
 
 use napi_derive::napi;
-<<<<<<< HEAD
-use rspack_core::{Builtins, DecoratorOptions, PluginExt, PresetEnv};
-use rspack_error::error;
-=======
 use rspack_core::{Builtins, PluginExt};
->>>>>>> 78f2f320
 use rspack_plugin_css::{
   plugin::{CssConfig, LocalIdentName, LocalsConvention, ModulesConfig},
   CssPlugin,
@@ -200,21 +195,6 @@
       define: Default::default(),
       provide: Default::default(),
       tree_shaking: self.tree_shaking.into(),
-<<<<<<< HEAD
-      react: self.react.into(),
-      decorator: self.decorator.map(|i| i.into()),
-      no_emit_assets: self.no_emit_assets,
-      emotion: self
-        .emotion
-        .map(|i| serde_json::from_str(&i))
-        .transpose()
-        .map_err(|e| error!(e.to_string()))?,
-      plugin_import: self
-        .plugin_import
-        .map(|plugin_imports| plugin_imports.into_iter().map(Into::into).collect()),
-      relay: self.relay.map(Into::into),
-=======
->>>>>>> 78f2f320
     })
   }
 }